--- conflicted
+++ resolved
@@ -83,17 +83,11 @@
 
   async deleteMany(filter: Filter<T>): Promise<number> {
     if (!this._configs.softDelete) return super.deleteMany(filter);
-<<<<<<< HEAD
-    const result = await this._collection.updateMany(
-      filter,
-      { $set: <any>{ deleted: this.getAuditObject() } },
-=======
     const newFilter = this.getDeletedFilter(filter);
-    const $set = <UpdateFilter<T>['$set']>{ deleted: this.getAuditObject() };
+    const $set = <UpdateFilter<T>['$set']><any>{ deleted: this.getAuditObject() };
     const result = await this._collection.updateMany(
       newFilter,
-      { $set },
->>>>>>> 2da934b2
+      { $set: <any>{ deleted: this.getAuditObject() } },
       { session: this._session }
     );
     return result.modifiedCount;
@@ -101,12 +95,8 @@
 
   async deleteOne(filter: Filter<T>): Promise<T | undefined> {
     if (!this._configs.softDelete) return super.deleteOne(filter);
-<<<<<<< HEAD
-    const $set = <any>{ deleted: this.getAuditObject() };
-=======
     const newFilter = this.getDeletedFilter(filter);
-    const $set = <UpdateFilter<T>['$set']>{ deleted: this.getAuditObject() };
->>>>>>> 2da934b2
+    const $set = <UpdateFilter<T>['$set']><any>{ deleted: this.getAuditObject() };
     const result = await this._collection.findOneAndUpdate(
       newFilter,
       { $set },
